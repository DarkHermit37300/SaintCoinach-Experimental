{
  "sheet": "Recipe",
  "defaultColumn": "Item{Result}",
  "definitions": [
    {
      "name": "Number"
    },
    {
      "index": 1,
      "name": "CraftType",
      "converter": {
        "type": "link",
        "target": "CraftType"
      }
    },
    {
      "index": 2,
      "name": "RecipeLevelTable",
      "converter": {
        "type": "link",
        "target": "RecipeLevelTable"
      }
    },
    {
      "index": 3,
      "name": "Item{Result}",
      "converter": {
        "type": "link",
        "target": "Item"
      }
    },
    {
      "index": 4,
      "name": "Amount{Result}"
    },
    {
      "index": 5,
      "type": "repeat",
      "count": 10,
      "definition": {
        "type": "group",
        "members": [
          {
            "name": "Item{Ingredient}",
            "converter": {
              "type": "link",
              "target": "Item"
            }
          },
          {
            "name": "Amount{Ingredient}"
          }
        ]
      }
    },
    {
      "index": 25,
      "name": "RecipeNotebookList",
      "converter": {
        "type": "link",
        "target": "RecipeNotebookList"
      }
    },
    {
      "index": 26,
      "name": "IsSecondary"
    },
    {
      "index": 27,
      "name": "MaterialQualityFactor"
    },
    {
      "index": 28,
      "name": "DifficultyFactor"
    },
    {
      "index": 29,
      "name": "QualityFactor"
    },
    {
      "index": 30,
      "name": "DurabilityFactor"
    },
    {
      "index": 32,
      "name": "RequiredCraftsmanship"
    },
    {
      "index": 33,
      "name": "RequiredControl"
    },
    {
      "index": 34,
      "name": "QuickSynthCraftsmanship"
    },
    {
      "index": 35,
      "name": "QuickSynthControl"
    },
    {
      "index": 36,
      "name": "SecretRecipeBook",
      "converter": {
        "type": "link",
        "target": "SecretRecipeBook"
      }
    },
    {
      "index": 37,
      "name": "RequiredQualityPercent"
    },
    {
      "index": 38,
      "name": "Quest",
      "converter": {
        "type": "link",
        "target": "Quest"
      }
    },
    {
      "index": 39,
      "name": "CanQuickSynth"
    },
    {
      "index": 40,
      "name": "CanHq"
    },
    {
      "index": 41,
      "name": "ExpRewarded"
    },
    {
      "index": 42,
      "name": "Status{Required}",
      "converter": {
        "type": "link",
        "target": "Status"
      }
    },
    {
      "index": 43,
      "name": "Item{Required}",
      "converter": {
        "type": "link",
        "target": "Item"
      }
    },
    {
      "index": 44,
      "name": "IsSpecializationRequired"
    },
    {
      "index": 45,
      "name": "IsExpert"
    },
    {
<<<<<<< HEAD
      "index": 46,
=======
      "index": 47,
>>>>>>> 65815dbf
      "name": "PatchNumber"
    }
  ]
}<|MERGE_RESOLUTION|>--- conflicted
+++ resolved
@@ -154,11 +154,7 @@
       "name": "IsExpert"
     },
     {
-<<<<<<< HEAD
-      "index": 46,
-=======
       "index": 47,
->>>>>>> 65815dbf
       "name": "PatchNumber"
     }
   ]
